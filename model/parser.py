# coding=utf-8
from __future__ import print_function

import os
from six.moves import xrange as range
import math
from collections import OrderedDict
import numpy as np

import torch
import torch.nn as nn
import torch.nn.utils
from torch.autograd import Variable
import torch.nn.functional as F
from torch.nn.utils.rnn import pad_packed_sequence, pack_padded_sequence

from asdl.hypothesis import Hypothesis, GenTokenAction
from asdl.transition_system import ApplyRuleAction, ReduceAction, Action
from common.registerable import Registrable
from components.decode_hypothesis import DecodeHypothesis
from components.action_info import ActionInfo
from components.dataset import Batch
from common.utils import update_args, init_arg_parser
from model import nn_utils
from model.attention_util import AttentionUtil
from model.nn_utils import LabelSmoothing
from model.pointer_net import PointerNet


@Registrable.register('default_parser')
class Parser(nn.Module):
    """Implementation of a semantic parser

    The parser translates a natural language utterance into an AST defined under
    the ASDL specification, using the transition system described in https://arxiv.org/abs/1810.02720
    """
    def __init__(self, args, vocab, transition_system):
        super(Parser, self).__init__()

        self.args = args
        self.vocab = vocab

        self.transition_system = transition_system
        self.grammar = self.transition_system.grammar

        # Embedding layers

        # source token embedding
        self.src_embed = nn.Embedding(len(vocab.source), args.embed_size)

        # embedding table of ASDL production rules (constructors), one for each ApplyConstructor action,
        # the last entry is the embedding for Reduce action
        self.production_embed = nn.Embedding(len(transition_system.grammar) + 1, args.action_embed_size)

        # embedding table for target primitive tokens
        self.primitive_embed = nn.Embedding(len(vocab.primitive), args.action_embed_size)

        # embedding table for ASDL fields in constructors
        self.field_embed = nn.Embedding(len(transition_system.grammar.fields), args.field_embed_size)

        # embedding table for ASDL types
        self.type_embed = nn.Embedding(len(transition_system.grammar.types), args.type_embed_size)

        nn.init.xavier_normal(self.src_embed.weight.data)
        nn.init.xavier_normal(self.production_embed.weight.data)
        nn.init.xavier_normal(self.primitive_embed.weight.data)
        nn.init.xavier_normal(self.field_embed.weight.data)
        nn.init.xavier_normal(self.type_embed.weight.data)

        # LSTMs
        if args.lstm == 'lstm':
            self.encoder_lstm = nn.LSTM(args.embed_size, int(args.hidden_size / 2), bidirectional=True)

            input_dim = args.action_embed_size  # previous action
            # frontier info
            input_dim += args.action_embed_size * (not args.no_parent_production_embed)
            input_dim += args.field_embed_size * (not args.no_parent_field_embed)
            input_dim += args.type_embed_size * (not args.no_parent_field_type_embed)
            input_dim += args.hidden_size * (not args.no_parent_state)

            input_dim += args.att_vec_size * (not args.no_input_feed)  # input feeding

            self.decoder_lstm = nn.LSTMCell(input_dim, args.hidden_size)
        elif args.lstm == 'parent_feed':
            self.encoder_lstm = nn.LSTM(args.embed_size, int(args.hidden_size / 2), bidirectional=True)
            from .lstm import ParentFeedingLSTMCell

            input_dim = args.action_embed_size  # previous action
            # frontier info
            input_dim += args.action_embed_size * (not args.no_parent_production_embed)
            input_dim += args.field_embed_size * (not args.no_parent_field_embed)
            input_dim += args.type_embed_size * (not args.no_parent_field_type_embed)
            input_dim += args.att_vec_size * (not args.no_input_feed)  # input feeding

            self.decoder_lstm = ParentFeedingLSTMCell(input_dim, args.hidden_size)
        else:
            raise ValueError('Unknown LSTM type %s' % args.lstm)

<<<<<<< HEAD
        # pointer net for copying tokens from source side
        self.src_pointer_net = PointerNet(query_vec_size=args.att_vec_size, src_encoding_size=args.hidden_size)

        # given the decoder's hidden state, predict whether to copy or generate a target primitive token
        # output: [p(gen(token)) | s_t, p(copy(token)) | s_t]

        self.primitive_predictor = nn.Linear(args.att_vec_size, 2)
=======
        if args.no_copy is False:
            # pointer net for copying tokens from source side
            self.src_pointer_net = PointerNet(query_vec_size=args.att_vec_size, src_encoding_size=args.hidden_size)

            # given the decoder's hidden state, predict whether to copy or generate a target primitive token
            # output: [p(gen(token)) | s_t, p(copy(token)) | s_t]

            self.primitive_predictor = nn.Linear(args.att_vec_size, 2)

        if args.primitive_token_label_smoothing:
            self.label_smoothing = LabelSmoothing(args.primitive_token_label_smoothing, len(self.vocab.primitive), ignore_indices=[0, 1, 2])
>>>>>>> 5c715f45

        # initialize the decoder's state and cells with encoder hidden states
        self.decoder_cell_init = nn.Linear(args.hidden_size, args.hidden_size)

        # attention: dot product attention
        # project source encoding to decoder rnn's hidden space

        self.att_src_linear = nn.Linear(args.hidden_size, args.hidden_size, bias=False)

        # transformation of decoder hidden states and context vectors before reading out target words
        # this produces the `attentional vector` in (Luong et al., 2015)

        self.att_vec_linear = nn.Linear(args.hidden_size + args.hidden_size, args.att_vec_size, bias=False)

        # bias for predicting ApplyConstructor and GenToken actions
        self.production_readout_b = nn.Parameter(torch.FloatTensor(len(transition_system.grammar) + 1).zero_())
        self.tgt_token_readout_b = nn.Parameter(torch.FloatTensor(len(vocab.primitive)).zero_())

        if args.no_query_vec_to_action_map:
            # if there is no additional linear layer between the attentional vector (i.e., the query vector)
            # and the final softmax layer over target actions, we use the attentional vector to compute action
            # probabilities

            assert args.att_vec_size == args.action_embed_size
            self.production_readout = lambda q: F.linear(q, self.production_embed.weight, self.production_readout_b)
            self.tgt_token_readout = lambda q: F.linear(q, self.primitive_embed.weight, self.tgt_token_readout_b)
        else:
            # by default, we feed the attentional vector (i.e., the query vector) into a linear layer without bias, and
            # compute action probabilities by dot-producting the resulting vector and (GenToken, ApplyConstructor) action embeddings
            # i.e., p(action) = query_vec^T \cdot W \cdot embedding

            self.query_vec_to_action_embed = nn.Linear(args.att_vec_size, args.embed_size, bias=args.readout == 'non_linear')
            if args.query_vec_to_action_diff_map:
                # use different linear transformations for GenToken and ApplyConstructor actions
                self.query_vec_to_primitive_embed = nn.Linear(args.att_vec_size, args.embed_size, bias=args.readout == 'non_linear')
            else:
                self.query_vec_to_primitive_embed = self.query_vec_to_action_embed

            self.read_out_act = F.tanh if args.readout == 'non_linear' else nn_utils.identity

            self.production_readout = lambda q: F.linear(self.read_out_act(self.query_vec_to_action_embed(q)),
                                                         self.production_embed.weight, self.production_readout_b)
            self.tgt_token_readout = lambda q: F.linear(self.read_out_act(self.query_vec_to_primitive_embed(q)),
                                                        self.primitive_embed.weight, self.tgt_token_readout_b)

        # dropout layer
        self.dropout = nn.Dropout(args.dropout)

        if args.cuda:
            self.new_long_tensor = torch.cuda.LongTensor
            self.new_tensor = torch.cuda.FloatTensor
        else:
            self.new_long_tensor = torch.LongTensor
            self.new_tensor = torch.FloatTensor

    def encode(self, src_sents_var, src_sents_len):
        """Encode the input natural language utterance

        Args:
            src_sents_var: a variable of shape (src_sent_len, batch_size), representing word ids of the input
            src_sents_len: a list of lengths of input source sentences, sorted by descending order

        Returns:
            src_encodings: source encodings of shape (batch_size, src_sent_len, hidden_size * 2)
            last_state, last_cell: the last hidden state and cell state of the encoder,
                                   of shape (batch_size, hidden_size)
        """

        # (tgt_query_len, batch_size, embed_size)
        # apply word dropout
        if self.training and self.args.word_dropout:
            mask = Variable(self.new_tensor(src_sents_var.size()).fill_(1. - self.args.word_dropout).bernoulli().long())
            src_sents_var = src_sents_var * mask + (1 - mask) * self.vocab.source.unk_id

        src_token_embed = self.src_embed(src_sents_var)
        packed_src_token_embed = pack_padded_sequence(src_token_embed, src_sents_len)

        # src_encodings: (tgt_query_len, batch_size, hidden_size)
        src_encodings, (last_state, last_cell) = self.encoder_lstm(packed_src_token_embed)
        src_encodings, _ = pad_packed_sequence(src_encodings)
        # src_encodings: (batch_size, tgt_query_len, hidden_size)
        src_encodings = src_encodings.permute(1, 0, 2)

        # (batch_size, hidden_size * 2)
        last_state = torch.cat([last_state[0], last_state[1]], 1)
        last_cell = torch.cat([last_cell[0], last_cell[1]], 1)

        return src_encodings, (last_state, last_cell)

    def init_decoder_state(self, enc_last_state, enc_last_cell):
        """Compute the initial decoder hidden state and cell state"""

        h_0 = self.decoder_cell_init(enc_last_cell)
        h_0 = F.tanh(h_0)

        return h_0, Variable(self.new_tensor(h_0.size()).zero_())

    def score(self, examples, return_encode_state=False):
        """Given a list of examples, compute the log-likelihood of generating the target AST

        Args:
            examples: a batch of examples
            return_encode_state: return encoding states of input utterances
        output: score for each training example: Variable(batch_size)
        """

<<<<<<< HEAD
        batch = Batch(examples, self.grammar, self.vocab, self.args.cuda)
=======
        batch = Batch(examples, self.grammar, self.vocab, copy=self.args.no_copy is False, cuda=self.args.cuda)
>>>>>>> 5c715f45

        # src_encodings: (batch_size, src_sent_len, hidden_size * 2)
        # (last_state, last_cell, dec_init_vec): (batch_size, hidden_size)
        src_encodings, (last_state, last_cell) = self.encode(batch.src_sents_var, batch.src_sents_len)
        dec_init_vec = self.init_decoder_state(last_state, last_cell)

        # query vectors are sufficient statistics used to compute action probabilities
        # query_vectors: (tgt_action_len, batch_size, hidden_size)

        # if use supervised attention
        if self.args.sup_attention:
            query_vectors, att_prob = self.decode(batch, src_encodings, dec_init_vec)
        else:
            query_vectors = self.decode(batch, src_encodings, dec_init_vec)

        # ApplyRule (i.e., ApplyConstructor) action probabilities
        # (tgt_action_len, batch_size, grammar_size)
        apply_rule_prob = F.softmax(self.production_readout(query_vectors), dim=-1)

        # probabilities of target (gold-standard) ApplyRule actions
        # (tgt_action_len, batch_size)
        tgt_apply_rule_prob = torch.gather(apply_rule_prob, dim=2,
                                           index=batch.apply_rule_idx_matrix.unsqueeze(2)).squeeze(2)

<<<<<<< HEAD
        # binary gating probabilities between generating or copying a primitive token
        # (tgt_action_len, batch_size, 2)
        primitive_predictor = F.softmax(self.primitive_predictor(query_vectors), dim=-1)

        #### compute generation and copying probabilities

        # pointer network copying scores over source tokens
        # (tgt_action_len, batch_size, src_sent_len)
        primitive_copy_prob = self.src_pointer_net(src_encodings, batch.src_token_mask, query_vectors)

        # (tgt_action_len, batch_size)
        tgt_primitive_copy_prob = torch.gather(primitive_copy_prob, dim=2,
                                               index=batch.primitive_copy_pos_matrix.unsqueeze(2)).squeeze(2)
=======
        #### compute generation and copying probabilities
>>>>>>> 5c715f45

        # (tgt_action_len, batch_size, primitive_vocab_size)
        gen_from_vocab_prob = F.softmax(self.tgt_token_readout(query_vectors), dim=-1)

        # (tgt_action_len, batch_size)
        tgt_primitive_gen_from_vocab_prob = torch.gather(gen_from_vocab_prob, dim=2,
                                                         index=batch.primitive_idx_matrix.unsqueeze(2)).squeeze(2)

<<<<<<< HEAD
        # mask positions in action_prob that are not used
        # (tgt_action_len, batch_size)
        action_mask_pad = torch.eq(batch.apply_rule_mask + batch.gen_token_mask + batch.primitive_copy_mask, 0.)
        action_mask = 1. - action_mask_pad.float()
=======
        if self.args.no_copy:
            # mask positions in action_prob that are not used
>>>>>>> 5c715f45

            if self.training and self.args.primitive_token_label_smoothing:
                # (tgt_action_len, batch_size)
                # this is actually the negative KL divergence size we will flip the sign later
                # tgt_primitive_gen_from_vocab_log_prob = -self.label_smoothing(
                #     gen_from_vocab_prob.view(-1, gen_from_vocab_prob.size(-1)).log(),
                #     batch.primitive_idx_matrix.view(-1)).view(-1, len(batch))

                tgt_primitive_gen_from_vocab_log_prob = -self.label_smoothing(
                    gen_from_vocab_prob.log(),
                    batch.primitive_idx_matrix)
            else:
                tgt_primitive_gen_from_vocab_log_prob = tgt_primitive_gen_from_vocab_prob.log()

            # (tgt_action_len, batch_size)
            action_prob = tgt_apply_rule_prob.log() * batch.apply_rule_mask + \
                          tgt_primitive_gen_from_vocab_log_prob * batch.gen_token_mask
        else:
            # binary gating probabilities between generating or copying a primitive token
            # (tgt_action_len, batch_size, 2)
            primitive_predictor = F.softmax(self.primitive_predictor(query_vectors), dim=-1)

            # pointer network copying scores over source tokens
            # (tgt_action_len, batch_size, src_sent_len)
            primitive_copy_prob = self.src_pointer_net(src_encodings, batch.src_token_mask, query_vectors)

            # marginalize over the copy probabilities of tokens that are same
            # (tgt_action_len, batch_size)
            tgt_primitive_copy_prob = torch.sum(primitive_copy_prob * batch.primitive_copy_token_idx_mask, dim=-1)

            # mask positions in action_prob that are not used
            # (tgt_action_len, batch_size)
            action_mask_pad = torch.eq(batch.apply_rule_mask + batch.gen_token_mask + batch.primitive_copy_mask, 0.)
            action_mask = 1. - action_mask_pad.float()

            # (tgt_action_len, batch_size)
            action_prob = tgt_apply_rule_prob * batch.apply_rule_mask + \
                          primitive_predictor[:, :, 0] * tgt_primitive_gen_from_vocab_prob * batch.gen_token_mask + \
                          primitive_predictor[:, :, 1] * tgt_primitive_copy_prob * batch.primitive_copy_mask

            # avoid nan in log
            action_prob.data.masked_fill_(action_mask_pad.data, 1.e-7)

            action_prob = action_prob.log() * action_mask

        scores = torch.sum(action_prob, dim=0)

        returns = [scores]
        if self.args.sup_attention:
            returns.append(att_prob)
        if return_encode_state: returns.append(last_state)

        return returns

    def step(self, x, h_tm1, src_encodings, src_encodings_att_linear, src_token_mask=None, return_att_weight=False):
        """Perform a single time-step of computation in decoder LSTM

        Args:
            x: variable of shape (batch_size, hidden_size), input
            h_tm1: Tuple[Variable(batch_size, hidden_size), Variable(batch_size, hidden_size)], previous
                   hidden and cell states
            src_encodings: variable of shape (batch_size, src_sent_len, hidden_size * 2), encodings of source utterances
            src_encodings_att_linear: linearly transformed source encodings
            src_token_mask: mask over source tokens (Note: unused entries are masked to **one**)
            return_att_weight: return attention weights

        Returns:
            The new LSTM hidden state and cell state
        """

        # h_t: (batch_size, hidden_size)
        h_t, cell_t = self.decoder_lstm(x, h_tm1)

        ctx_t, alpha_t = nn_utils.dot_prod_attention(h_t,
                                                     src_encodings, src_encodings_att_linear,
                                                     mask=src_token_mask)

        att_t = F.tanh(self.att_vec_linear(torch.cat([h_t, ctx_t], 1)))  # E.q. (5)
        att_t = self.dropout(att_t)

        if return_att_weight:
            return (h_t, cell_t), att_t, alpha_t
        else: return (h_t, cell_t), att_t

    def decode(self, batch, src_encodings, dec_init_vec):
        """Given a batch of examples and their encodings of input utterances,
        compute query vectors at each decoding time step, which are used to compute
        action probabilities

        Args:
            batch: a `Batch` object storing input examples
            src_encodings: variable of shape (batch_size, src_sent_len, hidden_size * 2), encodings of source utterances
            dec_init_vec: a tuple of variables representing initial decoder states

        Returns:
            Query vectors, a variable of shape (tgt_action_len, batch_size, hidden_size)
            Also return the attention weights over candidate tokens if using supervised attention
        """

        batch_size = len(batch)
        args = self.args

        if args.lstm == 'parent_feed':
            h_tm1 = dec_init_vec[0], dec_init_vec[1], \
                    Variable(self.new_tensor(batch_size, args.hidden_size).zero_()), \
                    Variable(self.new_tensor(batch_size, args.hidden_size).zero_())
        else:
            h_tm1 = dec_init_vec

        # (batch_size, query_len, hidden_size)
        src_encodings_att_linear = self.att_src_linear(src_encodings)

        zero_action_embed = Variable(self.new_tensor(args.action_embed_size).zero_())

        att_vecs = []
        history_states = []
        att_probs = []
        att_weights = []

        for t in range(batch.max_action_num):
            # the input to the decoder LSTM is a concatenation of multiple signals
            # [
            #   embedding of previous action -> `a_tm1_embed`,
            #   previous attentional vector -> `att_tm1`,
            #   embedding of the current frontier (parent) constructor (rule) -> `parent_production_embed`,
            #   embedding of the frontier (parent) field -> `parent_field_embed`,
            #   embedding of the ASDL type of the frontier field -> `parent_field_type_embed`,
            #   LSTM state of the parent action -> `parent_states`
            # ]

            if t == 0:
                x = Variable(self.new_tensor(batch_size, self.decoder_lstm.input_size).zero_(), requires_grad=False)

                # initialize using the root type embedding
                if args.no_parent_field_type_embed is False:
                    offset = args.action_embed_size  # prev_action
                    offset += args.att_vec_size * (not args.no_input_feed)
                    offset += args.action_embed_size * (not args.no_parent_production_embed)
                    offset += args.field_embed_size * (not args.no_parent_field_embed)

                    x[:, offset: offset + args.type_embed_size] = self.type_embed(Variable(self.new_long_tensor(
                        [self.grammar.type2id[self.grammar.root_type] for e in batch.examples])))
            else:
                a_tm1_embeds = []
                for example in batch.examples:
                    # action t - 1
                    if t < len(example.tgt_actions):
                        a_tm1 = example.tgt_actions[t - 1]
                        if isinstance(a_tm1.action, ApplyRuleAction):
                            a_tm1_embed = self.production_embed.weight[self.grammar.prod2id[a_tm1.action.production]]
                        elif isinstance(a_tm1.action, ReduceAction):
                            a_tm1_embed = self.production_embed.weight[len(self.grammar)]
                        else:
                            a_tm1_embed = self.primitive_embed.weight[self.vocab.primitive[a_tm1.action.token]]
                    else:
                        a_tm1_embed = zero_action_embed

                    a_tm1_embeds.append(a_tm1_embed)

                a_tm1_embeds = torch.stack(a_tm1_embeds)

                inputs = [a_tm1_embeds]
                if args.no_input_feed is False:
                    inputs.append(att_tm1)
                if args.no_parent_production_embed is False:
                    parent_production_embed = self.production_embed(batch.get_frontier_prod_idx(t))
                    inputs.append(parent_production_embed)
                if args.no_parent_field_embed is False:
                    parent_field_embed = self.field_embed(batch.get_frontier_field_idx(t))
                    inputs.append(parent_field_embed)
                if args.no_parent_field_type_embed is False:
                    parent_field_type_embed = self.type_embed(batch.get_frontier_field_type_idx(t))
                    inputs.append(parent_field_type_embed)

                # append history states
                actions_t = [e.tgt_actions[t] if t < len(e.tgt_actions) else None for e in batch.examples]
                if args.no_parent_state is False:
                    parent_states = torch.stack([history_states[p_t][0][batch_id]
                                                 for batch_id, p_t in
                                                 enumerate(a_t.parent_t if a_t else 0 for a_t in actions_t)])

                    parent_cells = torch.stack([history_states[p_t][1][batch_id]
                                                for batch_id, p_t in
                                                enumerate(a_t.parent_t if a_t else 0 for a_t in actions_t)])

                    if args.lstm == 'parent_feed':
                        h_tm1 = (h_tm1[0], h_tm1[1], parent_states, parent_cells)
                    else:
                        inputs.append(parent_states)

                x = torch.cat(inputs, dim=-1)

            (h_t, cell_t), att_t, att_weight = self.step(x, h_tm1, src_encodings,
                                                         src_encodings_att_linear,
                                                         src_token_mask=batch.src_token_mask,
                                                         return_att_weight=True)

            # if use supervised attention
            if args.sup_attention:
                for e_id, example in enumerate(batch.examples):
                    if t < len(example.tgt_actions):
                        action_t = example.tgt_actions[t].action
                        cand_src_tokens = AttentionUtil.get_candidate_tokens_to_attend(example.src_sent, action_t)
                        if cand_src_tokens:
                            att_prob = [att_weight[e_id, token_id] for token_id in cand_src_tokens]
                            if len(att_prob) > 1: att_prob = torch.cat(att_prob).sum()
                            else: att_prob = att_prob[0]
                            att_probs.append(att_prob)

            history_states.append((h_t, cell_t))
            att_vecs.append(att_t)
            att_weights.append(att_weight)

            h_tm1 = (h_t, cell_t)
            att_tm1 = att_t

        att_vecs = torch.stack(att_vecs, dim=0)
        if args.sup_attention:
            return att_vecs, att_probs
        else: return att_vecs

<<<<<<< HEAD
    def parse(self, src_sent, context=None, beam_size=5):
=======
    def parse(self, src_sent, context=None, beam_size=5, debug=False):
>>>>>>> 5c715f45
        """Perform beam search to infer the target AST given a source utterance

        Args:
            src_sent: list of source utterance tokens
            context: other context used for prediction
            beam_size: beam size

        Returns:
            A list of `DecodeHypothesis`, each representing an AST
        """

        args = self.args
        primitive_vocab = self.vocab.primitive
        T = torch.cuda if args.cuda else torch

        src_sent_var = nn_utils.to_input_variable([src_sent], self.vocab.source, cuda=args.cuda, training=False)

        # Variable(1, src_sent_len, hidden_size * 2)
        src_encodings, (last_state, last_cell) = self.encode(src_sent_var, [len(src_sent)])
        # (1, src_sent_len, hidden_size)
        src_encodings_att_linear = self.att_src_linear(src_encodings)

        dec_init_vec = self.init_decoder_state(last_state, last_cell)
        if args.lstm == 'parent_feed':
            h_tm1 = dec_init_vec[0], dec_init_vec[1], \
                    Variable(self.new_tensor(args.hidden_size).zero_()), \
                    Variable(self.new_tensor(args.hidden_size).zero_())
        else:
            h_tm1 = dec_init_vec

        zero_action_embed = Variable(self.new_tensor(args.action_embed_size).zero_())

        hyp_scores = Variable(self.new_tensor([0.]), volatile=True)

        # For computing copy probabilities, we marginalize over tokens with the same surface form
        # `aggregated_primitive_tokens` stores the position of occurrence of each source token
        aggregated_primitive_tokens = OrderedDict()
        for token_pos, token in enumerate(src_sent):
            aggregated_primitive_tokens.setdefault(token, []).append(token_pos)

        t = 0
        hypotheses = [DecodeHypothesis()]
        hyp_states = [[]]
        completed_hypotheses = []

        while len(completed_hypotheses) < beam_size and t < args.decode_max_time_step:
            hyp_num = len(hypotheses)

            # (hyp_num, src_sent_len, hidden_size * 2)
            exp_src_encodings = src_encodings.expand(hyp_num, src_encodings.size(1), src_encodings.size(2))
            # (hyp_num, src_sent_len, hidden_size)
            exp_src_encodings_att_linear = src_encodings_att_linear.expand(hyp_num, src_encodings_att_linear.size(1), src_encodings_att_linear.size(2))

            if t == 0:
                x = Variable(self.new_tensor(1, self.decoder_lstm.input_size).zero_(), volatile=True)
                if args.no_parent_field_type_embed is False:
                    offset = args.action_embed_size  # prev_action
                    offset += args.att_vec_size * (not args.no_input_feed)
                    offset += args.action_embed_size * (not args.no_parent_production_embed)
                    offset += args.field_embed_size * (not args.no_parent_field_embed)

                    x[0, offset: offset + args.type_embed_size] = \
                        self.type_embed.weight[self.grammar.type2id[self.grammar.root_type]]
            else:
                actions_tm1 = [hyp.actions[-1] for hyp in hypotheses]

                a_tm1_embeds = []
                for a_tm1 in actions_tm1:
                    if a_tm1:
                        if isinstance(a_tm1, ApplyRuleAction):
                            a_tm1_embed = self.production_embed.weight[self.grammar.prod2id[a_tm1.production]]
                        elif isinstance(a_tm1, ReduceAction):
                            a_tm1_embed = self.production_embed.weight[len(self.grammar)]
                        else:
                            a_tm1_embed = self.primitive_embed.weight[self.vocab.primitive[a_tm1.token]]

                        a_tm1_embeds.append(a_tm1_embed)
                    else:
                        a_tm1_embeds.append(zero_action_embed)
                a_tm1_embeds = torch.stack(a_tm1_embeds)

                inputs = [a_tm1_embeds]
                if args.no_input_feed is False:
                    inputs.append(att_tm1)
                if args.no_parent_production_embed is False:
                    # frontier production
                    frontier_prods = [hyp.frontier_node.production for hyp in hypotheses]
                    frontier_prod_embeds = self.production_embed(Variable(self.new_long_tensor(
                        [self.grammar.prod2id[prod] for prod in frontier_prods])))
                    inputs.append(frontier_prod_embeds)
                if args.no_parent_field_embed is False:
                    # frontier field
                    frontier_fields = [hyp.frontier_field.field for hyp in hypotheses]
                    frontier_field_embeds = self.field_embed(Variable(self.new_long_tensor([
                        self.grammar.field2id[field] for field in frontier_fields])))

                    inputs.append(frontier_field_embeds)
                if args.no_parent_field_type_embed is False:
                    # frontier field type
                    frontier_field_types = [hyp.frontier_field.type for hyp in hypotheses]
                    frontier_field_type_embeds = self.type_embed(Variable(self.new_long_tensor([
                        self.grammar.type2id[type] for type in frontier_field_types])))
                    inputs.append(frontier_field_type_embeds)

                # parent states
                if args.no_parent_state is False:
                    p_ts = [hyp.frontier_node.created_time for hyp in hypotheses]
                    parent_states = torch.stack([hyp_states[hyp_id][p_t][0] for hyp_id, p_t in enumerate(p_ts)])
                    parent_cells = torch.stack([hyp_states[hyp_id][p_t][1] for hyp_id, p_t in enumerate(p_ts)])

                    if args.lstm == 'parent_feed':
                        h_tm1 = (h_tm1[0], h_tm1[1], parent_states, parent_cells)
                    else:
                        inputs.append(parent_states)

                x = torch.cat(inputs, dim=-1)

            (h_t, cell_t), att_t = self.step(x, h_tm1, exp_src_encodings,
                                             exp_src_encodings_att_linear,
                                             src_token_mask=None)

            # Variable(batch_size, grammar_size)
            # apply_rule_log_prob = torch.log(F.softmax(self.production_readout(att_t), dim=-1))
            apply_rule_log_prob = F.log_softmax(self.production_readout(att_t), dim=-1)

            # Variable(batch_size, primitive_vocab_size)
            gen_from_vocab_prob = F.softmax(self.tgt_token_readout(att_t), dim=-1)

            if args.no_copy:
                primitive_prob = gen_from_vocab_prob
            else:
                # Variable(batch_size, src_sent_len)
                primitive_copy_prob = self.src_pointer_net(src_encodings, None, att_t.unsqueeze(0)).squeeze(0)

                # Variable(batch_size, 2)
                primitive_predictor_prob = F.softmax(self.primitive_predictor(att_t), dim=-1)

                # Variable(batch_size, primitive_vocab_size)
                primitive_prob = primitive_predictor_prob[:, 0].unsqueeze(1) * gen_from_vocab_prob

                # if src_unk_pos_list:
                #     primitive_prob[:, primitive_vocab.unk_id] = 1.e-10

            gentoken_prev_hyp_ids = []
            gentoken_new_hyp_unks = []
            applyrule_new_hyp_scores = []
            applyrule_new_hyp_prod_ids = []
            applyrule_prev_hyp_ids = []

            for hyp_id, hyp in enumerate(hypotheses):
                # generate new continuations
                action_types = self.transition_system.get_valid_continuation_types(hyp)

                for action_type in action_types:
                    if action_type == ApplyRuleAction:
                        productions = self.transition_system.get_valid_continuating_productions(hyp)
                        for production in productions:
                            prod_id = self.grammar.prod2id[production]
                            prod_score = apply_rule_log_prob[hyp_id, prod_id].data[0]
                            new_hyp_score = hyp.score + prod_score

                            applyrule_new_hyp_scores.append(new_hyp_score)
                            applyrule_new_hyp_prod_ids.append(prod_id)
                            applyrule_prev_hyp_ids.append(hyp_id)
                    elif action_type == ReduceAction:
                        action_score = apply_rule_log_prob[hyp_id, len(self.grammar)].data[0]
                        new_hyp_score = hyp.score + action_score

                        applyrule_new_hyp_scores.append(new_hyp_score)
                        applyrule_new_hyp_prod_ids.append(len(self.grammar))
                        applyrule_prev_hyp_ids.append(hyp_id)
                    else:
                        # GenToken action
                        gentoken_prev_hyp_ids.append(hyp_id)
                        hyp_copy_info = dict()  # of (token_pos, copy_prob)
                        hyp_unk_copy_info = []

                        if args.no_copy is False:
                            for token, token_pos_list in aggregated_primitive_tokens.items():
                                sum_copy_prob = torch.gather(primitive_copy_prob[hyp_id], 0, Variable(T.LongTensor(token_pos_list))).sum()
                                gated_copy_prob = primitive_predictor_prob[hyp_id, 1] * sum_copy_prob

                                if token in primitive_vocab:
                                    token_id = primitive_vocab[token]
                                    primitive_prob[hyp_id, token_id] = primitive_prob[hyp_id, token_id] + gated_copy_prob

                                    hyp_copy_info[token] = (token_pos_list, gated_copy_prob.data[0])
                                else:
                                    hyp_unk_copy_info.append({'token': token, 'token_pos_list': token_pos_list,
                                                              'copy_prob': gated_copy_prob.data[0]})

                        if args.no_copy is False and len(hyp_unk_copy_info) > 0:
                            unk_i = np.array([x['copy_prob'] for x in hyp_unk_copy_info]).argmax()
                            token = hyp_unk_copy_info[unk_i]['token']
                            primitive_prob[hyp_id, primitive_vocab.unk_id] = hyp_unk_copy_info[unk_i]['copy_prob']
                            gentoken_new_hyp_unks.append(token)

                            hyp_copy_info[token] = (hyp_unk_copy_info[unk_i]['token_pos_list'], hyp_unk_copy_info[unk_i]['copy_prob'])

            new_hyp_scores = None
            if applyrule_new_hyp_scores:
                new_hyp_scores = Variable(self.new_tensor(applyrule_new_hyp_scores))
            if gentoken_prev_hyp_ids:
                primitive_log_prob = torch.log(primitive_prob)
                gen_token_new_hyp_scores = (hyp_scores[gentoken_prev_hyp_ids].unsqueeze(1) + primitive_log_prob[gentoken_prev_hyp_ids, :]).view(-1)

                if new_hyp_scores is None: new_hyp_scores = gen_token_new_hyp_scores
                else: new_hyp_scores = torch.cat([new_hyp_scores, gen_token_new_hyp_scores])

            top_new_hyp_scores, top_new_hyp_pos = torch.topk(new_hyp_scores,
                                                             k=min(new_hyp_scores.size(0), beam_size - len(completed_hypotheses)))

            live_hyp_ids = []
            new_hypotheses = []
            for new_hyp_score, new_hyp_pos in zip(top_new_hyp_scores.data.cpu(), top_new_hyp_pos.data.cpu()):
                action_info = ActionInfo()
                if new_hyp_pos < len(applyrule_new_hyp_scores):
                    # it's an ApplyRule or Reduce action
                    prev_hyp_id = applyrule_prev_hyp_ids[new_hyp_pos]
                    prev_hyp = hypotheses[prev_hyp_id]

                    prod_id = applyrule_new_hyp_prod_ids[new_hyp_pos]
                    # ApplyRule action
                    if prod_id < len(self.grammar):
                        production = self.grammar.id2prod[prod_id]
                        action = ApplyRuleAction(production)
                    # Reduce action
                    else:
                        action = ReduceAction()
                else:
                    # it's a GenToken action
                    token_id = (new_hyp_pos - len(applyrule_new_hyp_scores)) % primitive_prob.size(1)

                    k = (new_hyp_pos - len(applyrule_new_hyp_scores)) // primitive_prob.size(1)
                    # try:
                    # copy_info = gentoken_copy_infos[k]
                    prev_hyp_id = gentoken_prev_hyp_ids[k]
                    prev_hyp = hypotheses[prev_hyp_id]
                    # except:
                    #     print('k=%d' % k, file=sys.stderr)
                    #     print('primitive_prob.size(1)=%d' % primitive_prob.size(1), file=sys.stderr)
                    #     print('len copy_info=%d' % len(gentoken_copy_infos), file=sys.stderr)
                    #     print('prev_hyp_id=%s' % ', '.join(str(i) for i in gentoken_prev_hyp_ids), file=sys.stderr)
                    #     print('len applyrule_new_hyp_scores=%d' % len(applyrule_new_hyp_scores), file=sys.stderr)
                    #     print('len gentoken_prev_hyp_ids=%d' % len(gentoken_prev_hyp_ids), file=sys.stderr)
                    #     print('top_new_hyp_pos=%s' % top_new_hyp_pos, file=sys.stderr)
                    #     print('applyrule_new_hyp_scores=%s' % applyrule_new_hyp_scores, file=sys.stderr)
                    #     print('new_hyp_scores=%s' % new_hyp_scores, file=sys.stderr)
                    #     print('top_new_hyp_scores=%s' % top_new_hyp_scores, file=sys.stderr)
                    #
                    #     torch.save((applyrule_new_hyp_scores, primitive_prob), 'data.bin')
                    #
                    #     # exit(-1)
                    #     raise ValueError()

                    if token_id == primitive_vocab.unk_id:
                        if gentoken_new_hyp_unks:
                            token = gentoken_new_hyp_unks[k]
                        else:
                            token = primitive_vocab.id2word[primitive_vocab.unk_id]
                    else:
                        token = primitive_vocab.id2word[token_id]

                    action = GenTokenAction(token)

                    if token in aggregated_primitive_tokens:
                        action_info.copy_from_src = True
                        action_info.src_token_position = aggregated_primitive_tokens[token]

                    if debug:
                        action_info.gen_copy_switch = 'n/a' if args.no_copy else primitive_predictor_prob[prev_hyp_id, :].log().cpu().data.numpy()
                        action_info.in_vocab = token in primitive_vocab
                        action_info.gen_token_prob = gen_from_vocab_prob[prev_hyp_id, token_id].log().cpu().data[0] \
                            if token in primitive_vocab else 'n/a'
                        action_info.copy_token_prob = torch.gather(primitive_copy_prob[prev_hyp_id],
                                                                   0,
                                                                   Variable(T.LongTensor(action_info.src_token_position))).sum().log().cpu().data[0] \
                            if args.no_copy is False and action_info.copy_from_src else 'n/a'

                action_info.action = action
                action_info.t = t
                if t > 0:
                    action_info.parent_t = prev_hyp.frontier_node.created_time
                    action_info.frontier_prod = prev_hyp.frontier_node.production
                    action_info.frontier_field = prev_hyp.frontier_field.field

                if debug:
                    action_info.action_prob = new_hyp_score - prev_hyp.score

                new_hyp = prev_hyp.clone_and_apply_action_info(action_info)
                new_hyp.score = new_hyp_score

                if new_hyp.completed:
                    completed_hypotheses.append(new_hyp)
                else:
                    new_hypotheses.append(new_hyp)
                    live_hyp_ids.append(prev_hyp_id)

            if live_hyp_ids:
                hyp_states = [hyp_states[i] + [(h_t[i], cell_t[i])] for i in live_hyp_ids]
                h_tm1 = (h_t[live_hyp_ids], cell_t[live_hyp_ids])
                att_tm1 = att_t[live_hyp_ids]
                hypotheses = new_hypotheses
                hyp_scores = Variable(self.new_tensor([hyp.score for hyp in hypotheses]))
                t += 1
            else:
                break

        completed_hypotheses.sort(key=lambda hyp: -hyp.score)

        return completed_hypotheses

    def save(self, path):
        dir_name = os.path.dirname(path)
        if not os.path.exists(dir_name):
            os.makedirs(dir_name)

        params = {
            'args': self.args,
            'transition_system': self.transition_system,
            'vocab': self.vocab,
            'state_dict': self.state_dict()
        }
        torch.save(params, path)

    @classmethod
    def load(cls, model_path, cuda=False):
        params = torch.load(model_path, map_location=lambda storage, loc: storage)
        vocab = params['vocab']
        transition_system = params['transition_system']
        saved_args = params['args']
        # update saved args
        update_args(saved_args, init_arg_parser())
        saved_state = params['state_dict']
        saved_args.cuda = cuda

        parser = cls(saved_args, vocab, transition_system)

        parser.load_state_dict(saved_state)

        if cuda: parser = parser.cuda()
        parser.eval()

        return parser<|MERGE_RESOLUTION|>--- conflicted
+++ resolved
@@ -96,15 +96,6 @@
         else:
             raise ValueError('Unknown LSTM type %s' % args.lstm)
 
-<<<<<<< HEAD
-        # pointer net for copying tokens from source side
-        self.src_pointer_net = PointerNet(query_vec_size=args.att_vec_size, src_encoding_size=args.hidden_size)
-
-        # given the decoder's hidden state, predict whether to copy or generate a target primitive token
-        # output: [p(gen(token)) | s_t, p(copy(token)) | s_t]
-
-        self.primitive_predictor = nn.Linear(args.att_vec_size, 2)
-=======
         if args.no_copy is False:
             # pointer net for copying tokens from source side
             self.src_pointer_net = PointerNet(query_vec_size=args.att_vec_size, src_encoding_size=args.hidden_size)
@@ -116,7 +107,6 @@
 
         if args.primitive_token_label_smoothing:
             self.label_smoothing = LabelSmoothing(args.primitive_token_label_smoothing, len(self.vocab.primitive), ignore_indices=[0, 1, 2])
->>>>>>> 5c715f45
 
         # initialize the decoder's state and cells with encoder hidden states
         self.decoder_cell_init = nn.Linear(args.hidden_size, args.hidden_size)
@@ -223,11 +213,7 @@
         output: score for each training example: Variable(batch_size)
         """
 
-<<<<<<< HEAD
-        batch = Batch(examples, self.grammar, self.vocab, self.args.cuda)
-=======
         batch = Batch(examples, self.grammar, self.vocab, copy=self.args.no_copy is False, cuda=self.args.cuda)
->>>>>>> 5c715f45
 
         # src_encodings: (batch_size, src_sent_len, hidden_size * 2)
         # (last_state, last_cell, dec_init_vec): (batch_size, hidden_size)
@@ -252,23 +238,7 @@
         tgt_apply_rule_prob = torch.gather(apply_rule_prob, dim=2,
                                            index=batch.apply_rule_idx_matrix.unsqueeze(2)).squeeze(2)
 
-<<<<<<< HEAD
-        # binary gating probabilities between generating or copying a primitive token
-        # (tgt_action_len, batch_size, 2)
-        primitive_predictor = F.softmax(self.primitive_predictor(query_vectors), dim=-1)
-
         #### compute generation and copying probabilities
-
-        # pointer network copying scores over source tokens
-        # (tgt_action_len, batch_size, src_sent_len)
-        primitive_copy_prob = self.src_pointer_net(src_encodings, batch.src_token_mask, query_vectors)
-
-        # (tgt_action_len, batch_size)
-        tgt_primitive_copy_prob = torch.gather(primitive_copy_prob, dim=2,
-                                               index=batch.primitive_copy_pos_matrix.unsqueeze(2)).squeeze(2)
-=======
-        #### compute generation and copying probabilities
->>>>>>> 5c715f45
 
         # (tgt_action_len, batch_size, primitive_vocab_size)
         gen_from_vocab_prob = F.softmax(self.tgt_token_readout(query_vectors), dim=-1)
@@ -277,15 +247,8 @@
         tgt_primitive_gen_from_vocab_prob = torch.gather(gen_from_vocab_prob, dim=2,
                                                          index=batch.primitive_idx_matrix.unsqueeze(2)).squeeze(2)
 
-<<<<<<< HEAD
-        # mask positions in action_prob that are not used
-        # (tgt_action_len, batch_size)
-        action_mask_pad = torch.eq(batch.apply_rule_mask + batch.gen_token_mask + batch.primitive_copy_mask, 0.)
-        action_mask = 1. - action_mask_pad.float()
-=======
         if self.args.no_copy:
             # mask positions in action_prob that are not used
->>>>>>> 5c715f45
 
             if self.training and self.args.primitive_token_label_smoothing:
                 # (tgt_action_len, batch_size)
@@ -507,11 +470,7 @@
             return att_vecs, att_probs
         else: return att_vecs
 
-<<<<<<< HEAD
-    def parse(self, src_sent, context=None, beam_size=5):
-=======
     def parse(self, src_sent, context=None, beam_size=5, debug=False):
->>>>>>> 5c715f45
         """Perform beam search to infer the target AST given a source utterance
 
         Args:
